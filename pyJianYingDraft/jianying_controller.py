"""剪映自动化控制，主要与自动导出有关"""

import time
import shutil
import uiautomation as uia

from enum import Enum
from typing import Optional, Literal, Callable

from . import exceptions
from .exceptions import AutomationError

class Export_resolution(Enum):
    """导出分辨率"""
    RES_8K = "8K"
    RES_4K = "4K"
    RES_2K = "2K"
    RES_1080P = "1080P"
    RES_720P = "720P"
    RES_480P = "480P"

class Export_framerate(Enum):
    """导出帧率"""
    FR_24 = "24fps"
    FR_25 = "25fps"
    FR_30 = "30fps"
    FR_50 = "50fps"
    FR_60 = "60fps"

class ControlFinder:
    """控件查找器，封装部分与控件查找相关的逻辑"""

    @staticmethod
    def desc_matcher(target_desc: str, depth: int = 2, exact: bool = False) -> Callable[[uia.Control, int], bool]:
        """根据full_description查找控件的匹配器"""
        def matcher(control: uia.Control, _depth: int) -> bool:
            if _depth != depth:
                return False
            full_desc: str = control.GetPropertyValue(30159).lower()
            target = target_desc.lower()
            return (target == full_desc) if exact else (target in full_desc)
        return matcher

class Jianying_controller:
    """剪映控制器"""

    app: uia.WindowControl
    """剪映窗口"""
    app_status: Literal["home", "edit", "pre_export"]

    def __init__(self):
        """初始化剪映控制器, 此时剪映应该处于目录页"""
        self.get_window()

    def export_draft(self, draft_name: str, output_path: Optional[str] = None, *,
                     resolution: Optional[Export_resolution] = None,
                     framerate: Optional[Export_framerate] = None,
                     timeout: float = 1200) -> None:
        """导出指定的剪映草稿, **目前仅支持剪映6及以下版本**

        **注意: 需要确认有导出草稿的权限(不使用VIP功能或已开通VIP), 否则可能陷入死循环**

        Args:
            draft_name (`str`): 要导出的剪映草稿名称
            output_path (`str`, optional): 导出路径, 支持指向文件夹或直接指向文件, 不指定则使用剪映默认路径.
            resolution (`Export_resolution`, optional): 导出分辨率, 默认不改变剪映导出窗口中的设置.
            framerate (`Export_framerate`, optional): 导出帧率, 默认不改变剪映导出窗口中的设置.
            timeout (`float`, optional): 导出超时时间(秒), 默认为20分钟.

        Raises:
            `DraftNotFound`: 未找到指定名称的剪映草稿
            `AutomationError`: 剪映操作失败
        """
        print(f"开始导出 {draft_name} 至 {output_path}")
        self.get_window()
        self.switch_to_home()

        # 点击对应草稿
        draft_name_text = self.app.TextControl(
            searchDepth=2,
            Compare=ControlFinder.desc_matcher(f"HomePageDraftTitle:{draft_name}", exact=True)
        )
        if not draft_name_text.Exists(0):
            raise exceptions.DraftNotFound(f"未找到名为{draft_name}的剪映草稿")
        draft_btn = draft_name_text.GetParentControl()
        assert draft_btn is not None
        draft_btn.Click(simulateMove=False)
        time.sleep(5)
        self.get_window()
        # 按下快捷键 Shift+X
        uia.SendKeys('{Shift}x')
        time.sleep(2)
        uia.SendKeys('{Shift}x')
        # 点击导出按钮
        export_btn = self.app.TextControl(searchDepth=2, Compare=ControlFinder.desc_matcher("MainWindowTitleBarExportBtn"))
        if not export_btn.Exists(0):
            raise AutomationError("未在编辑窗口中找到导出按钮")
        export_btn.Click(simulateMove=False)
        time.sleep(5)
        self.get_window()

        # 获取原始导出路径（带后缀名）
        export_path_sib = self.app.TextControl(searchDepth=2, Compare=ControlFinder.desc_matcher("ExportPath"))
        if not export_path_sib.Exists(0):
            raise AutomationError("未找到导出路径框")
        export_path_text = export_path_sib.GetSiblingControl(lambda ctrl: True)
        assert export_path_text is not None
        export_path = export_path_text.GetPropertyValue(30159)

        # 设置分辨率
        if resolution is not None:
            setting_group = self.app.GroupControl(searchDepth=1, foundIndex=4)
            if not setting_group.Exists(0):
                raise AutomationError("未找到导出设置组")
            resolution_btn = setting_group.TextControl(searchDepth=2, Compare=ControlFinder.desc_matcher("ExportSharpnessInput"))
            if not resolution_btn.Exists(0.5):
                raise AutomationError("未找到导出分辨率下拉框")
            resolution_btn.Click(simulateMove=False)
            time.sleep(0.5)
            resolution_item = self.app.TextControl(
                searchDepth=2, Compare=ControlFinder.desc_matcher(resolution.value, exact=True)
            )
            if not resolution_item.Exists(0.5):
                raise AutomationError(f"未找到{resolution.value}分辨率选项")
            resolution_item.Click(simulateMove=False)
            time.sleep(0.5)

        # 设置帧率
        if framerate is not None:
            setting_group = self.app.GroupControl(searchDepth=1, foundIndex=4)
            if not setting_group.Exists(0):
                raise AutomationError("未找到导出设置组")
            framerate_btn = setting_group.TextControl(searchDepth=2, Compare=ControlFinder.desc_matcher("FrameRateInput"))
            if not framerate_btn.Exists(0.5):
                raise AutomationError("未找到导出帧率下拉框")
            framerate_btn.Click(simulateMove=False)
            time.sleep(0.5)
            framerate_item = self.app.TextControl(
                searchDepth=2, Compare=ControlFinder.desc_matcher(framerate.value, exact=True)
            )
            if not framerate_item.Exists(0.5):
                raise AutomationError(f"未找到{framerate.value}帧率选项")
            framerate_item.Click(simulateMove=False)
            time.sleep(0.5)


        # 点击导出
        export_btn = self.app.TextControl(searchDepth=2, Compare=ControlFinder.desc_matcher("ExportOkBtn", exact=True))
        if not export_btn.Exists(0):
            raise AutomationError("未在导出窗口中找到导出按钮")
        export_btn.Click(simulateMove=False)
        time.sleep(5)

        # 等待导出完成
        st = time.time()
        while True:
            self.get_window()
            if self.app_status != "pre_export": continue

            succeed_close_btn = self.app.TextControl(searchDepth=2, Compare=ControlFinder.desc_matcher("ExportSucceedCloseBtn"))
            if succeed_close_btn.Exists(0):
                succeed_close_btn.Click(simulateMove=False)
                break

            if time.time() - st > timeout:
                raise AutomationError("导出超时, 时限为%d秒" % timeout)

            time.sleep(1)
        time.sleep(2)

        # 回到目录页
        self.get_window()
        self.switch_to_home()
        time.sleep(2)
        print(f"output_dir -----{output_dir}  export_path{export_path}")
        # 复制导出的文件到指定目录
        if output_path is not None:
            shutil.move(export_path, output_path)

        print(f"导出 {draft_name} 至 {output_path} 完成")

    def switch_to_home(self) -> None:
        """切换到剪映主页"""
        if self.app_status == "home":
            return
        if self.app_status != "edit":
            raise AutomationError("仅支持从编辑模式切换到主页")
        close_btn = self.app.GroupControl(searchDepth=1, ClassName="TitleBarButton", foundIndex=3)
        close_btn.Click(simulateMove=False)
        time.sleep(2)
        self.get_window()

    def get_window(self) -> None:
        """寻找剪映窗口并置顶"""
        if hasattr(self, "app") and self.app.Exists(0):
            self.app.SetTopmost(False)

        self.app = uia.WindowControl(searchDepth=1, Compare=self.__jianying_window_cmp)
        if not self.app.Exists(0):
            raise AutomationError("剪映窗口未找到")

        # 寻找可能存在的导出窗口
        export_window = self.app.WindowControl(searchDepth=1, Name="导出")
        if export_window.Exists(0):
            self.app = export_window
            self.app_status = "pre_export"

        self.app.SetActive()
        self.app.SetTopmost()

    def __jianying_window_cmp(self, control: uia.WindowControl, depth: int) -> bool:
        if control.Name != "剪映专业版":
            return False
        if "HomePage".lower() in control.ClassName.lower():
            self.app_status = "home"
            return True
        if "MainWindow".lower() in control.ClassName.lower():
            self.app_status = "edit"
            return True
<<<<<<< HEAD
        return False

    def click_draft(self, draft_name):
        draft_name_text = self.app.TextControl(searchDepth=2,
                                               Compare=lambda ctrl, depth: self.__draft_name_cmp(draft_name, ctrl,
                                                                                                 depth))
        if not draft_name_text.Exists(0):
            raise exceptions.DraftNotFound(f"未找到名为{draft_name}的剪映草稿")
        draft_btn = draft_name_text.GetParentControl()
        assert draft_btn is not None
        draft_btn.Click(simulateMove=False)
        time.sleep(5)

    def have_draft(self, draft_name):
        # 点击对应草稿
        draft_name_text = self.app.TextControl(searchDepth=2,
                                               Compare=lambda ctrl, depth: self.__draft_name_cmp(draft_name, ctrl,
                                                                                                 depth))
        if not draft_name_text.Exists(0):
            return False
        return True

    @staticmethod
    def __draft_name_cmp(draft_name: str, control: uia.TextControl, depth: int) -> bool:
        if depth != 2:
            return False
        full_desc: str = control.GetPropertyValue(30159)
        return "Title:".lower() in full_desc.lower() and draft_name in full_desc

    @staticmethod
    def __edit_page_export_cmp(control: uia.TextControl, depth: int) -> bool:
        if depth != 2:
            return False
        full_desc: str = control.GetPropertyValue(30159).lower()
        return "title" in full_desc and "export" in full_desc

    @staticmethod
    def __export_btn_cmp(control: uia.TextControl, depth: int) -> bool:
        if depth != 2:
            return False
        full_desc: str = control.GetPropertyValue(30159).lower()
        return "ExportOkBtn".lower() == full_desc

    @staticmethod
    def __export_path_cmp(control: uia.TextControl, depth: int) -> bool:
        if depth != 2:
            return False
        full_desc: str = control.GetPropertyValue(30159).lower()
        return "ExportPath".lower() in full_desc

    @staticmethod
    def __export_succeed_close_btn_cmp(control: uia.TextControl, depth: int) -> bool:
        if depth != 2:
            return False
        full_desc: str = control.GetPropertyValue(30159).lower()
        return "ExportSucceedCloseBtn".lower() in full_desc
=======
        return False
>>>>>>> afd468a3
<|MERGE_RESOLUTION|>--- conflicted
+++ resolved
@@ -217,7 +217,6 @@
         if "MainWindow".lower() in control.ClassName.lower():
             self.app_status = "edit"
             return True
-<<<<<<< HEAD
         return False
 
     def click_draft(self, draft_name):
@@ -238,42 +237,4 @@
                                                                                                  depth))
         if not draft_name_text.Exists(0):
             return False
-        return True
-
-    @staticmethod
-    def __draft_name_cmp(draft_name: str, control: uia.TextControl, depth: int) -> bool:
-        if depth != 2:
-            return False
-        full_desc: str = control.GetPropertyValue(30159)
-        return "Title:".lower() in full_desc.lower() and draft_name in full_desc
-
-    @staticmethod
-    def __edit_page_export_cmp(control: uia.TextControl, depth: int) -> bool:
-        if depth != 2:
-            return False
-        full_desc: str = control.GetPropertyValue(30159).lower()
-        return "title" in full_desc and "export" in full_desc
-
-    @staticmethod
-    def __export_btn_cmp(control: uia.TextControl, depth: int) -> bool:
-        if depth != 2:
-            return False
-        full_desc: str = control.GetPropertyValue(30159).lower()
-        return "ExportOkBtn".lower() == full_desc
-
-    @staticmethod
-    def __export_path_cmp(control: uia.TextControl, depth: int) -> bool:
-        if depth != 2:
-            return False
-        full_desc: str = control.GetPropertyValue(30159).lower()
-        return "ExportPath".lower() in full_desc
-
-    @staticmethod
-    def __export_succeed_close_btn_cmp(control: uia.TextControl, depth: int) -> bool:
-        if depth != 2:
-            return False
-        full_desc: str = control.GetPropertyValue(30159).lower()
-        return "ExportSucceedCloseBtn".lower() in full_desc
-=======
-        return False
->>>>>>> afd468a3
+        return True